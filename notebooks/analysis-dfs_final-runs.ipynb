{
 "cells": [
  {
   "cell_type": "code",
   "execution_count": 3,
   "metadata": {},
   "outputs": [],
   "source": [
    "import os\n",
    "import pandas as pd\n",
    "import matplotlib.pyplot as plt\n",
    "import seaborn as sns\n",
    "from tqdm import tqdm\n",
    "\n",
    "from diagnostics.inventory import ModelInventoryBuilder, QueryBuilder\n",
    "from diagnostics.inventory import load_metric_csv, load_confidence_csv\n",
    "from diagnostics.paper_utils import update_col_names, get_video_names, add_model_metadata"
   ]
  },
  {
   "cell_type": "code",
   "execution_count": 2,
   "metadata": {},
   "outputs": [],
   "source": [
    "# prompt to specify directory containing config files\n",
    "dataset_name = \"mirror-mouse-debug\"\n",
    "artifacts_path = f\"/home/jovyan/grid_artifacts/{dataset_name}/\" # \"/media/mattw/behavior/results/pose-estimation/mirror-mouse/2022-11-17\"\n",
    "df_save_path = f\"/home/jovyan/results/{dataset_name}\" # \"/media/mattw/behavior/results/pose-estimation/mirror-mouse\"\n",
    "assert os.path.exists(artifacts_path) and os.path.exists(df_save_path)\n",
    "rng_seeds_list =  [\"0\", \"1\", \"2\", \"3\", \"4\"]\n",
    "train_frames_list = [\"75\", \"1\"]"
   ]
  },
  {
   "cell_type": "code",
   "execution_count": 3,
   "metadata": {},
   "outputs": [],
   "source": [
    "# define the metrics for labeled data and video data, these very per dataset\n",
    "if dataset_name == \"fly\" or dataset_name == \"fly-debug\" or dataset_name == \"ibl-pupil\":\n",
    "    # there are no multiple views here\n",
    "    labeled_metrics = [\"pixel_error\", \"pca_singleview_error\"]\n",
    "    video_metrics = [\"temporal_norm\", \"pca_singleview_error\"]\n",
    "else:\n",
    "    labeled_metrics = [\"pixel_error\", \"pca_singleview_error\", \"pca_multiview_error\"]\n",
    "    video_metrics = [\"temporal_norm\", \"pca_singleview_error\", \"pca_multiview_error\"]\n",
    "\n"
   ]
  },
  {
   "cell_type": "code",
   "execution_count": 4,
   "metadata": {},
   "outputs": [
    {
     "name": "stdout",
     "output_type": "stream",
     "text": [
      "Building model registry from 10 configs...\n"
     ]
    },
    {
     "name": "stderr",
     "output_type": "stream",
     "text": [
      "100%|██████████| 10/10 [00:00<00:00, 34.99it/s]\n"
     ]
    }
   ],
   "source": [
    "model_inventory = ModelInventoryBuilder(artifacts_path)\n",
    "total_df = model_inventory.build_dframe()"
   ]
  },
  {
   "cell_type": "code",
   "execution_count": 5,
   "metadata": {},
   "outputs": [
    {
     "name": "stdout",
     "output_type": "stream",
     "text": [
      "`training.rng_seed_data_pt` == '0' or `training.rng_seed_data_pt` == '1' or `training.rng_seed_data_pt` == '2' or `training.rng_seed_data_pt` == '3' or `training.rng_seed_data_pt` == '4'\n",
      "`training.train_frames` == '75' or `training.train_frames` == '1'\n"
     ]
    },
    {
     "data": {
      "text/plain": [
       "(5, 91)"
      ]
     },
     "execution_count": 5,
     "metadata": {},
     "output_type": "execute_result"
    }
   ],
   "source": [
    "query_builder = QueryBuilder(total_df)\n",
    "query_builder.add_query(\"training.rng_seed_data_pt\", \"in\", rng_seeds_list)\n",
    "query_builder.add_query(\"training.train_frames\", \"in\", train_frames_list)\n",
    "query_builder.add_query(\"model.backbone\", \"==\", \"resnet50\") # NOTE: for debug\n",
    "\n",
    "# query_builder.add_query(\"model.losses_to_use\", \"in\", [\"[]\", \"[pca_multiview]\"]) # trying to grab both unimodal_mse and supervised. note no quotes inside brackets per loss\n",
    "query_builder.add_timestamp_query(\"2023-01-06\", \"2023-01-07\") # works\n",
    "\n",
    "# query_builder.add_query(\"losses.pca_multiview.log_weight\", \">\", 4.) \n",
    "\n",
    "total_df_queried = total_df.query(query_builder.combine_queries(\"and\"))\n",
    "total_df_queried.shape"
   ]
  },
  {
   "cell_type": "code",
   "execution_count": 6,
<<<<<<< HEAD
=======
   "metadata": {},
   "outputs": [],
   "source": [
    "def update_col_names(df):\n",
    "    old_names_0 = df.columns.levels[0]\n",
    "    new_names_0 = {}\n",
    "    for n in old_names_0:\n",
    "        new_name = n if n.find(\"Unnamed\") == -1 else \"set\"\n",
    "        new_names_0[n] = new_name\n",
    "    old_names_1 = df.columns.levels[1]\n",
    "    new_names_1 = {}\n",
    "    for n in old_names_1:\n",
    "        new_name = n if n.find(\"Unnamed\") == -1 else \"\"\n",
    "        new_names_1[n] = new_name\n",
    "    df = df.rename(columns=new_names_0, level=0)\n",
    "    df = df.rename(columns=new_names_1, level=1)\n",
    "    return df\n",
    "\n",
    "def get_video_names(file_list):\n",
    "    video_names = []\n",
    "    for file in file_list:\n",
    "        if \"_pca_singleview_error\" in file:\n",
    "            continue\n",
    "        elif \"_pca_multiview_error\" in file:\n",
    "            continue\n",
    "        elif \"_temporal_norm\" in file:\n",
    "            continue\n",
    "        else:\n",
    "            video_names.append(file.replace(\".csv\", \"\"))\n",
    "    return video_names\n",
    "\n",
    "def add_model_metadata(df, model, levels):\n",
    "    updates = {\n",
    "        \"model_path\": model[\"path\"],\n",
    "        \"rng_seed_data_pt\": model[\"training.rng_seed_data_pt\"],\n",
    "        \"train_frames\": model[\"training.train_frames\"],\n",
    "        \"model_type\": get_model_type(model),\n",
    "    }\n",
    "    for key, val in updates.items():\n",
    "        # always put the key at the top level of a multi-index\n",
    "        # fill out remaining levels with empty strings\n",
    "        acc_str = (key,)\n",
    "        for _ in range(1, levels):\n",
    "            acc_str += (\"\",)\n",
    "        df.loc[:, acc_str] = val\n",
    "\n",
    "def load_confidence_csv(filename):\n",
    "    df = pd.read_csv(filename, header=[1, 2], index_col=0)\n",
    "    vals = df.to_numpy()\n",
    "    likelihoods = vals[:, 2::3]\n",
    "    splits = vals[:, -1]\n",
    "    keypoint_names = df.columns.get_level_values(0)[2::3]\n",
    "    df_confs = pd.DataFrame(likelihoods, columns=keypoint_names, index=df.index)\n",
    "    df_confs[\"mean\"] = df_confs.mean(axis=1)\n",
    "    if vals.shape[1] % 3 == 1:\n",
    "        # labeled data\n",
    "        df_confs[\"set\"] = splits\n",
    "    df_confs[\"metric\"] = \"confidence\"\n",
    "    return df_confs\n"
   ]
  },
  {
   "cell_type": "code",
   "execution_count": 7,
   "metadata": {},
   "outputs": [],
   "source": [
    "def return_chunked_df(df, chunk_list):\n",
    "    # assert that df has video_name column and that it has one value in it \n",
    "    assert \"video_name\" in df.columns and len(df[\"video_name\"].unique()) == 1, \"df must have video_name column and only one value in it\"\n",
    "    # get video name\n",
    "    video_name = df[\"video_name\"].unique()[0]\n",
    "    # loop over chuncks, copy slices, and add to df. modify video_name column to include start and end of chunk\n",
    "    df_curr_chunks = []\n",
    "    for chunk in chunk_list:\n",
    "        vid_chunk_name = \"%s_%d_%d\" % (video_name, chunk[0], chunk[1])\n",
    "        df_chunk = df.iloc[chunk[0]:chunk[1]].copy() # copy is important to avoid assinging to a slice of a view\n",
    "        df_chunk[\"video_name\"] = vid_chunk_name\n",
    "        df_curr_chunks.append(df_chunk) # append to list\n",
    "    # overwrite df with new df\n",
    "    return pd.concat(df_curr_chunks) # concat list to a single df for this single video. contains 5x2000 frame chunks."
   ]
  },
  {
   "cell_type": "code",
   "execution_count": 8,
   "metadata": {},
   "outputs": [
    {
     "data": {
      "text/plain": [
       "(5, 91)"
      ]
     },
     "execution_count": 8,
     "metadata": {},
     "output_type": "execute_result"
    }
   ],
   "source": [
    "total_df_queried.shape"
   ]
  },
  {
   "cell_type": "code",
   "execution_count": 10,
>>>>>>> acad2524
   "metadata": {
    "scrolled": true
   },
   "outputs": [
    {
     "name": "stderr",
     "output_type": "stream",
     "text": [
      "5it [00:10,  2.07s/it]\n"
     ]
    }
   ],
   "source": [
    "# loop over rows of df, load predictions_pixel_error.csv, predictions_pca_singleview_error.csv\n",
    "df_labeled_preds = []\n",
    "df_labeled_metrics = []\n",
    "df_video_preds = []\n",
    "df_video_metrics = []\n",
    "mirror_mouse_chunks = [[0, 2000], [10000, 12000], [20000, 22000], [25000, 27000]] # start, end for each chunk in each video of mirror_mouse\n",
    "for i, model in tqdm(total_df_queried.iterrows()):\n",
    "    \n",
    "    # --------------------\n",
    "    # labeled predictions\n",
    "    # --------------------\n",
    "    df_labeled_preds_curr = []\n",
    "    for distribution_type in [\"InD\", \"OOD\"]:\n",
    "        if distribution_type == \"InD\":\n",
    "            filename = os.path.join(model[\"path\"], \"predictions.csv\")\n",
    "        else:\n",
    "            filename = os.path.join(model[\"path\"], \"predictions_new.csv\")\n",
    "        df = pd.read_csv(filename, header=[1, 2], index_col=0)\n",
    "        df = update_col_names(df)\n",
    "        df.loc[:, (\"distribution\", \"\")] = distribution_type\n",
    "        if distribution_type == \"OOD\":\n",
    "            df.loc[:, (\"set\", \"\")] = \"test\"\n",
    "        df_labeled_preds_curr.append(df)\n",
    "    df_labeled_preds_curr = pd.concat(df_labeled_preds_curr)\n",
    "    add_model_metadata(df_labeled_preds_curr, model, levels=2)\n",
    "    df_labeled_preds.append(df_labeled_preds_curr)\n",
    "    \n",
    "    # --------------------\n",
    "    # labeled metrics\n",
    "    # --------------------\n",
    "    df_labeled_metrics_curr = []\n",
    "    for distribution_type in [\"InD\", \"OOD\"]:\n",
    "        # load precomputed errors\n",
    "        for metric_name in labeled_metrics: # defined above per dataset\n",
    "            if distribution_type == \"InD\":\n",
    "                filename = os.path.join(model[\"path\"], \"predictions_%s.csv\" % metric_name)\n",
    "            else:\n",
    "                filename = os.path.join(model[\"path\"], \"predictions_new_%s.csv\" % metric_name)\n",
    "            if os.path.isfile(filename):\n",
    "                df = load_metric_csv(\n",
    "                    filename, metric_name, None, pd_kwargs={\"header\": [0], \"index_col\": 0})\n",
    "                df[\"distribution\"] = distribution_type\n",
    "                if distribution_type == \"OOD\":\n",
    "                    df[\"set\"] = \"test\"\n",
    "                df_labeled_metrics_curr.append(df)\n",
    "        # load confidences from predictions\n",
    "        if distribution_type == \"InD\":\n",
    "            filename = os.path.join(model[\"path\"], \"predictions.csv\")\n",
    "        else:\n",
    "            filename = os.path.join(model[\"path\"], \"predictions_new.csv\")\n",
    "        df = load_confidence_csv(filename)\n",
    "        df[\"distribution\"] = distribution_type\n",
    "        if distribution_type == \"OOD\":\n",
    "            df[\"set\"] = \"test\"\n",
    "        df_labeled_metrics_curr.append(df)\n",
    "    df_labeled_metrics_curr = pd.concat(df_labeled_metrics_curr)\n",
    "    add_model_metadata(df_labeled_metrics_curr, model, levels=1)\n",
    "    df_labeled_metrics.append(df_labeled_metrics_curr)\n",
    "\n",
    "    # --------------------\n",
    "    # video predictions\n",
    "    # --------------------\n",
    "    video_names = get_video_names(os.listdir(os.path.join(model[\"path\"], \"video_preds\")))\n",
    "    df_video_preds_curr = []\n",
    "    for video_name in video_names:\n",
    "        filename = os.path.join(model[\"path\"], \"video_preds\", \"%s.csv\" % video_name)\n",
    "        df = pd.read_csv(filename, header=[1, 2], index_col=0)\n",
    "        df[\"video_name\"] = video_name\n",
    "        # a unique block for mirror-mouse to get more vid slices\n",
    "        if dataset_name == \"mirror-mouse\" or dataset_name == \"mirror-mouse-debug\":\n",
    "            # overwrite df with new df\n",
    "            df = return_chunked_df(df, mirror_mouse_chunks)\n",
    "            \n",
    "        df_video_preds_curr.append(df) # concat different vids to one list\n",
    "    df_video_preds_curr = pd.concat(df_video_preds_curr) # list into df (override name)\n",
    "    add_model_metadata(df_video_preds_curr, model, levels=2)  # in-place\n",
    "    df_video_preds.append(df_video_preds_curr)\n",
    "\n",
    "    # # --------------------\n",
    "    # # video metrics\n",
    "    # # --------------------\n",
    "    video_names = get_video_names(os.listdir(os.path.join(model[\"path\"], \"video_preds\")))\n",
    "    # keep only video names that include the 3 specific dates (hack because we have too much data)\n",
    "    df_video_metrics_curr = []\n",
    "    for video_name in video_names:\n",
    "        # load precomputed metrics\n",
    "        for metric_name in video_metrics: # defined above per dataset\n",
    "            filename = os.path.join(\n",
    "                model[\"path\"], \"video_preds\", \"%s_%s.csv\" % (video_name, metric_name))\n",
    "            df = load_metric_csv(\n",
    "                filename, metric_name, None, pd_kwargs={\"header\": [0], \"index_col\": 0})\n",
    "            df[\"video_name\"] = video_name\n",
    "            # if mirror mouse dataset take multiple chunks\n",
    "            if dataset_name == \"mirror-mouse\" or dataset_name == \"mirror-mouse-debug\":\n",
    "                df = return_chunked_df(df, mirror_mouse_chunks)\n",
    "            df_video_metrics_curr.append(df)\n",
    "        # load confidences from predictions\n",
    "        filename = os.path.join(model[\"path\"], \"video_preds\", \"%s.csv\" % video_name)\n",
    "        df = load_confidence_csv(filename)\n",
    "        df[\"video_name\"] = video_name\n",
    "        if dataset_name == \"mirror-mouse\" or dataset_name == \"mirror-mouse-debug\":\n",
    "            df = return_chunked_df(df, mirror_mouse_chunks)\n",
    "        df_video_metrics_curr.append(df)\n",
    "    df_video_metrics_curr = pd.concat(df_video_metrics_curr)\n",
    "    add_model_metadata(df_video_metrics_curr, model, levels=1)  # in-place\n",
    "    df_video_metrics.append(df_video_metrics_curr)\n",
    "    "
   ]
  },
  {
   "cell_type": "code",
   "execution_count": 11,
   "metadata": {},
   "outputs": [],
   "source": [
    "# concat all dfs\n",
    "df_labeled_preds = pd.concat(df_labeled_preds)\n",
    "df_labeled_metrics = pd.concat(df_labeled_metrics)\n",
    "df_video_preds = pd.concat(df_video_preds)\n",
    "df_video_metrics = pd.concat(df_video_metrics)"
   ]
  },
  {
   "cell_type": "code",
   "execution_count": 15,
   "metadata": {},
   "outputs": [],
   "source": [
    "# df_video_preds.shape[0] / 5 / 5 / 2000 / 4 # 5 models, 5 videos, 2000 frames, 4 chunks\n",
    "# df_video_metrics.shape[0] / 5 / 5 / 2000 / 4 / 4 # number of metrics for mirror mouse\n",
    "#df_video_preds.shape[0] / 40 / 5 / 2000 / 4"
   ]
  },
  {
   "cell_type": "code",
   "execution_count": 12,
   "metadata": {},
   "outputs": [],
   "source": [
    "# save out dfs\n",
    "df_labeled_preds.to_parquet(os.path.join(df_save_path, \"%s_labeled_preds.pqt\" % dataset_name))\n",
    "df_labeled_metrics.to_parquet(os.path.join(df_save_path, \"%s_labeled_metrics.pqt\" % dataset_name))\n",
    "df_video_preds.to_parquet(os.path.join(df_save_path, \"%s_video_preds.pqt\" % dataset_name))\n",
    "df_video_metrics.to_parquet(os.path.join(df_save_path, \"%s_video_metrics.pqt\" % dataset_name))"
   ]
  },
  {
   "cell_type": "code",
   "execution_count": 18,
   "metadata": {},
   "outputs": [
    {
     "data": {
      "text/plain": [
       "array(['temporal_norm', 'pca_singleview_error', 'pca_multiview_error',\n",
       "       'confidence'], dtype=object)"
      ]
     },
     "execution_count": 18,
     "metadata": {},
     "output_type": "execute_result"
    }
   ],
   "source": [
    "df_video_metrics[\"metric\"].unique()"
   ]
  },
  {
   "cell_type": "code",
   "execution_count": 19,
   "metadata": {},
   "outputs": [
    {
     "data": {
      "text/plain": [
       "(1600000, 56)"
      ]
     },
     "execution_count": 19,
     "metadata": {},
     "output_type": "execute_result"
    }
   ],
   "source": [
    "df_video_preds.shape"
   ]
  },
  {
   "cell_type": "code",
   "execution_count": null,
   "metadata": {},
   "outputs": [],
   "source": [
    "750"
   ]
  }
 ],
 "metadata": {
  "kernelspec": {
   "display_name": "Python 3.9.13 ('diagnostics')",
   "language": "python",
   "name": "python3"
  },
  "language_info": {
   "codemirror_mode": {
    "name": "ipython",
    "version": 3
   },
   "file_extension": ".py",
   "mimetype": "text/x-python",
   "name": "python",
   "nbconvert_exporter": "python",
   "pygments_lexer": "ipython3",
   "version": "3.9.13"
  },
  "vscode": {
   "interpreter": {
    "hash": "959d2e27595746213d03c7dd1e0a0dce49dd619fad632ca6324babfdcca64478"
   }
  }
 },
 "nbformat": 4,
 "nbformat_minor": 2
}<|MERGE_RESOLUTION|>--- conflicted
+++ resolved
@@ -116,8 +116,6 @@
   {
    "cell_type": "code",
    "execution_count": 6,
-<<<<<<< HEAD
-=======
    "metadata": {},
    "outputs": [],
    "source": [
@@ -224,7 +222,6 @@
   {
    "cell_type": "code",
    "execution_count": 10,
->>>>>>> acad2524
    "metadata": {
     "scrolled": true
    },
